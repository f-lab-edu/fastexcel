/*
 * Copyright 2016 Dhatim.
 *
 * Licensed under the Apache License, Version 2.0 (the "License");
 * you may not use this file except in compliance with the License.
 * You may obtain a copy of the License at
 *
 *      http://www.apache.org/licenses/LICENSE-2.0
 *
 * Unless required by applicable law or agreed to in writing, software
 * distributed under the License is distributed on an "AS IS" BASIS,
 * WITHOUT WARRANTIES OR CONDITIONS OF ANY KIND, either express or implied.
 * See the License for the specific language governing permissions and
 * limitations under the License.
 */
package org.dhatim.fastexcel;

import org.apache.commons.io.output.NullOutputStream;
import org.junit.jupiter.api.Test;

import java.io.ByteArrayOutputStream;
import java.io.IOException;
import java.math.BigDecimal;
import java.time.*;
import java.util.Calendar;
import java.util.Date;
import java.util.TimeZone;
import java.util.function.Consumer;

import static org.assertj.core.api.Assertions.assertThat;
import static org.junit.jupiter.api.Assertions.assertEquals;
import static org.junit.jupiter.api.Assertions.assertThrows;

class CorrectnessTest {

    static byte[] writeWorkbook(Consumer<Workbook> consumer) throws IOException {
        ByteArrayOutputStream os = new ByteArrayOutputStream();
        Workbook wb = new Workbook(os, "Test", "1.0");
        consumer.accept(wb);
        wb.close();
        return os.toByteArray();
    }

    @Test
    void colToName() {
        assertThat(new Ref() {
        }.colToString(26)).isEqualTo("AA");
        assertThat(new Ref() {
        }.colToString(702)).isEqualTo("AAA");
        assertThat(new Ref() {
        }.colToString(Worksheet.MAX_COLS - 1)).isEqualTo("XFD");
    }

    @Test
    void noWorksheet() {
        assertThrows(IllegalArgumentException.class, () -> {
            writeWorkbook(wb -> {
            });
        });
    }

    @Test
    void badVersion() {
        assertThrows(IllegalArgumentException.class, () -> {
            new Workbook(new NullOutputStream(), "Test", "1.0.1");
        });
    }

    @Test
    void singleEmptyWorksheet() throws Exception {
        writeWorkbook(wb -> wb.newWorksheet("Worksheet 1"));
    }

    @Test
    void worksheetWithNameLongerThan31Chars() throws Exception {
        writeWorkbook(wb -> {
            Worksheet ws = wb.newWorksheet("01234567890123456789012345678901");
            assertThat(ws.getName()).isEqualTo("0123456789012345678901234567890");
        });
    }

    @Test
    void worksheetsWithSameNames() throws Exception {
        writeWorkbook(wb -> {
            Worksheet ws = wb.newWorksheet("01234567890123456789012345678901");
            assertThat(ws.getName()).isEqualTo("0123456789012345678901234567890");
            ws = wb.newWorksheet("0123456789012345678901234567890");
            assertThat(ws.getName()).isEqualTo("01234567890123456789012345678_1");
            ws = wb.newWorksheet("01234567890123456789012345678_1");
            assertThat(ws.getName()).isEqualTo("01234567890123456789012345678_2");
            wb.newWorksheet("abc");
            ws = wb.newWorksheet("abc");
            assertThat(ws.getName()).isEqualTo("abc_1");
        });
    }

    @Test
    void checkMaxRows() throws Exception {
        writeWorkbook(wb -> wb.newWorksheet("Worksheet 1").value(Worksheet.MAX_ROWS - 1, 0, "test"));
    }

    @Test
    void checkMaxCols() throws Exception {
        writeWorkbook(wb -> wb.newWorksheet("Worksheet 1").value(0, Worksheet.MAX_COLS - 1, "test"));
    }

    @Test
    void exceedMaxRows() {
        assertThrows(IllegalArgumentException.class, () -> {
            writeWorkbook(wb -> wb.newWorksheet("Worksheet 1").value(Worksheet.MAX_ROWS, 0, "test"));
        });
    }

    @Test
    void negativeRow() {
        assertThrows(IllegalArgumentException.class, () -> {
            writeWorkbook(wb -> wb.newWorksheet("Worksheet 1").value(-1, 0, "test"));
        });
    }

    @Test
    void exceedMaxCols() {
        assertThrows(IllegalArgumentException.class, () -> {
            writeWorkbook(wb -> wb.newWorksheet("Worksheet 1").value(0, Worksheet.MAX_COLS, "test"));
        });
    }

    @Test
    void negativeCol() {
        assertThrows(IllegalArgumentException.class, () -> {
            writeWorkbook(wb -> wb.newWorksheet("Worksheet 1").value(0, -1, "test"));
        });
    }

    @Test
    void invalidRange() {
        assertThrows(IllegalArgumentException.class, () -> {
            writeWorkbook(wb -> {
                Worksheet ws = wb.newWorksheet("Worksheet 1");
                ws.range(-1, -1, Worksheet.MAX_COLS, Worksheet.MAX_ROWS);
            });
        });
    }

    @Test
    void zoomTooSmall() {
        assertThrows(IllegalArgumentException.class, () -> {
            //if (scale >= 10 && scale <= 400) {
            writeWorkbook(wb -> {
                Worksheet ws = wb.newWorksheet("Worksheet 1");
                ws.setZoom(9);
            });
        });
    }

    @Test
    void zoomTooBig() {
        assertThrows(IllegalArgumentException.class, () -> {
            //if (scale >= 10 && scale <= 400) {
            writeWorkbook(wb -> {
                Worksheet ws = wb.newWorksheet("Worksheet 1");
                ws.setZoom(401);
            });
        });
    }

    @Test
    void reorderedRange() throws Exception {
        writeWorkbook(wb -> {
            Worksheet ws = wb.newWorksheet("Worksheet 1");
            int top = 0;
            int left = 1;
            int bottom = 10;
            int right = 11;
            Range range = ws.range(top, left, bottom, right);
            Range otherRange = ws.range(bottom, right, top, left);
            assertThat(range).isEqualTo(otherRange);
            assertThat(range.getTop()).isEqualTo(top);
            assertThat(range.getLeft()).isEqualTo(left);
            assertThat(range.getBottom()).isEqualTo(bottom);
            assertThat(range.getRight()).isEqualTo(right);
            assertThat(otherRange.getTop()).isEqualTo(top);
            assertThat(otherRange.getLeft()).isEqualTo(left);
            assertThat(otherRange.getBottom()).isEqualTo(bottom);
            assertThat(otherRange.getRight()).isEqualTo(right);
        });
    }

    @Test
    void mergedRanges() throws Exception {
        writeWorkbook(wb -> {
            Worksheet ws = wb.newWorksheet("Worksheet 1");
            ws.value(0, 0, "One");
            ws.value(0, 1, "Two");
            ws.value(0, 2, "Three");
            ws.value(1, 0, "Merged1");
            ws.value(2, 0, "Merged2");
            ws.range(1, 0, 1, 2).style().merge().set();
            ws.range(2, 0, 2, 2).merge();
            ws.style(1, 0).horizontalAlignment("center").set();
        });
    }

    @Test
    void testForGithubIssue185() throws Exception {
        long start = System.currentTimeMillis();
        writeWorkbook(wb -> {
            Worksheet ws = wb.newWorksheet("Worksheet 1");
            for (int i = 0; i < 10000; i++) {
                if ((i + 1) % 100 == 0) {
                    ws.range(i, 0, i, 19).merge();
                    continue;
                }
                for (int j = 0; j < 20; j++) {
                    ws.value(i, j, "*****");
                }
            }
        });
        long end = System.currentTimeMillis();
        System.out.println("cost:" + (end - start) + "ms");
    }

    @Test
    void testForGithubIssue163() throws Exception {
        // try (FileOutputStream fileOutputStream = new FileOutputStream("D://globalDefaultFontTest.xlsx")) {
        byte[] bytes = writeWorkbook(wb -> {
            wb.setGlobalDefaultFont("Arial", 15.5);
            Worksheet ws = wb.newWorksheet("Worksheet 1");
            ws.value(0, 0, "Hello fastexcel");
        });
        // fileOutputStream.write(bytes);
        // }
    }

    @Test
    void testForGithubIssue164() throws Exception {
        // try (FileOutputStream fileOutputStream = new FileOutputStream("D://globalDefaultFontTest.xlsx")) {
        byte[] bytes = writeWorkbook(wb -> {
            wb.setGlobalDefaultFont("Arial", 15.5);
            //General properties
            wb.properties()
                    .setTitle("title property")
                    .setCategory("categrovy property")
                    .setSubject("subject property")
                    .setKeywords("keywords property")
                    .setDescription("description property")
                    .setManager("manager property")
                    .setCompany("company property")
                    .setHyperlinkBase("hyperlinkBase property");
            //Custom properties
            wb.properties()
                    .setTextProperty("Test TextA", "Lucy")
                    .setTextProperty("Test TextB", "Tony")
                    .setDateProperty("Test DateA", Instant.parse("2022-12-22T10:00:00.123456789Z"))
                    .setDateProperty("Test DateB", Instant.parse("1999-09-09T09:09:09Z"))
                    .setNumberProperty("Test NumberA", BigDecimal.valueOf(202222.23364646D))
                    .setNumberProperty("Test NumberB", BigDecimal.valueOf(3.1415926535894D))
                    .setBoolProperty("Test BoolA", true)
                    .setBoolProperty("Test BoolB", false);
            Worksheet ws = wb.newWorksheet("Worksheet 1");
            ws.value(0, 0, "Hello fastexcel");
        });
        // fileOutputStream.write(bytes);
        // }
    }

    @Test
    void shouldBeAbleToNullifyCell() throws IOException {
        writeWorkbook(wb -> {
            Worksheet ws = wb.newWorksheet("Sheet 1");
            ws.value(0, 0, "One");
            ws.value(1, 0, 42);
            ws.value(2, 0, true);
            ws.value(3, 0, new Date());
            ws.value(4, 0, LocalDate.now());
            ws.value(5, 0, LocalDateTime.now());
            ws.value(6, 0, ZonedDateTime.now());
            for (int r = 0; r <= 6; r++) {
                assertThat(ws.cell(r, 0).getValue()).isNotNull();
            }
            ws.value(0, 0, (Boolean) null);
            ws.value(1, 0, (Number) null);
            ws.value(2, 0, (String) null);
            ws.value(3, 0, (LocalDate) null);
            ws.value(4, 0, (ZonedDateTime) null);
            ws.value(5, 0, (LocalDateTime) null);
            ws.value(6, 0, (LocalDate) null);
            for (int r = 0; r <= 6; r++) {
                assertThat(ws.cell(r, 0).getValue()).isNull();
            }
        });
    }

    @Test
    void testForAllFeatures() throws Exception {
        //The files generated by this test case should always be able to be opened normally with Office software!!
        //try (FileOutputStream fileOutputStream = new FileOutputStream("D://all_features_test.xlsx")) {
        byte[] bytes = writeWorkbook(wb -> {
            //global font
            wb.setGlobalDefaultFont("Arial", 15.5);
            //set property
            wb.properties().setCompany("Test_Company");
            //set custom property
            wb.properties().setTextProperty("Custom_Property_Name", "Custom_Property_Value");
            //create new sheet
            Worksheet ws = wb.newWorksheet("Worksheet 1");
            //hide sheet
            Worksheet invisibleSheet = wb.newWorksheet("Invisible Sheet");
            invisibleSheet.setVisibilityState(VisibilityState.HIDDEN);

            //set tab color
            ws.setTabColor("F381E0");

            //set values for cell
            ws.value(0, 0, "Hello fastexcel");
            ws.inlineString(0, 1, "Hello fastexcel (inline)");
            ws.value(1, 0, 1024.2048);
            ws.value(2, 0, true);
            ws.value(3, 0, new Date());
            ws.value(4, 0, LocalDateTime.now());
            ws.value(5, 0, LocalDate.now());
            ws.value(6, 0, ZonedDateTime.now());
            //set hyperlink for cell
            ws.hyperlink(7, 0, new HyperLink("https://github.com/dhatim/fastexcel", "Test_Hyperlink_For_Cell"));
            //set comment for cell
            ws.comment(8, 0, "Test_Comment");
            //set header and footer
            ws.header("Test_Header", Position.CENTER);
            ws.footer("Test_Footer", Position.LEFT);
            //set hide row
            ws.value(9, 0, "You can't see this row");
            ws.hideRow(9);
            //set column width
            ws.width(1, 20);
            //set zoom
            ws.setZoom(120);
            //set formula
            ws.value(10, 0, 44444);
            ws.value(10, 1, 55555);
            ws.formula(10, 2, "=SUM(A11,B11)");
            //set style for cell
            ws.value(11, 0, "Test_Cell_Style");
            ws.style(11, 0)
                    .borderStyle(BorderSide.DIAGONAL, BorderStyle.MEDIUM)
                    .fontSize(20)
                    .fontColor(Color.RED)
                    .italic()
                    .bold()
                    .fillColor(Color.YELLOW)
                    .fontName("Cooper Black")
                    .borderColor(Color.SEA_BLUE)
                    .underlined()
                    .rotation(90)
                    .set();
            //merge cells
            ws.range(12, 0, 12, 3).merge();
            //set hyperlink for range
            ws.range(13, 0, 13, 3).setHyperlink(new HyperLink("https://github.com/dhatim/fastexcel", "Test_Hyperlink_For_Range"));
            //set name for range
            ws.range(14, 0, 14, 3).setName("Test_Set_Name");
            //set style for range
            ws.value(15, 0, "Test_Range_Style");
            ws.range(15, 0, 19, 3).style()
                    .borderStyle(BorderSide.DIAGONAL, BorderStyle.MEDIUM)
                    .fontSize(20)
                    .fontColor(Color.RED)
                    .italic()
                    .bold()
                    .fillColor(Color.YELLOW)
                    .fontName("Cooper Black")
                    .borderColor(Color.SEA_BLUE)
                    .underlined()
                    .shadeAlternateRows(Color.SEA_BLUE)
                    .shadeRows(Color.RED, 1)
                    .set();
            //protect the sheet
            ws.protect("1234");
            //autoFilter
            ws.value(21, 0, "A");
            ws.value(21, 1, "A");
            ws.value(21, 2, "A");
            ws.value(22, 0, "B");
            ws.value(22, 1, "B");
            ws.value(22, 2, "B");
            ws.setAutoFilter(20, 0, 22, 2);

            //validation
            ws.value(23, 0, "ABAB");
            ws.value(23, 1, "CDCD");
            ws.value(24, 0, "EFEF");
            ws.value(24, 1, "GHGH");
            ws.range(25, 0, 25, 1).validateWithList(ws.range(23, 0, 24, 1));

            //table
            ws.range(0, 0, 5, 2).createTable();

            //group
            ws.groupRows(3,4);
            ws.groupRows(2,5);

            ws.groupCols(6,7);
            ws.groupCols(4,8);
        });

        //fileOutputStream.write(bytes);
        //}
    }

    @Test
    void testForGithubIssue72() throws Exception {
        //try (FileOutputStream fileOutputStream = new FileOutputStream("D://fast_hyperlink.xlsx")) {
        byte[] bytes = writeWorkbook(wb -> {
            wb.setGlobalDefaultFont("Arial", 15.5);
            Worksheet ws = wb.newWorksheet("Worksheet 1");
            ws.hyperlink(0, 0, new HyperLink("https://github.com/dhatim/fastexcel", "Baidu"));
            ws.range(1, 0, 1, 1).setHyperlink(new HyperLink("./dev_soft/test.pdf", "dev_folder"));
        });
        //fileOutputStream.write(bytes);
        //}
    }

    @Test
    void testForGithubIssue182() throws Exception {
        //try (FileOutputStream fileOutputStream = new FileOutputStream("D://fast_table.xlsx")) {
        byte[] bytes = writeWorkbook(wb -> {
            Worksheet ws = wb.newWorksheet("Worksheet 1");
            ws.range(0, 0, 5, 2).createTable()
                    .setDisplayName("TableDisplayName")
                    .setName("TableName")
                    .styleInfo()
                    .setStyleName("TableStyleMedium1")
                    .setShowLastColumn(true);
        });
        //fileOutputStream.write(bytes);
        //}
    }

    @Test
    void testForGithubIssue254() throws Exception {
        assertThrows(IllegalArgumentException.class, () -> {
            //try (FileOutputStream fileOutputStream = new FileOutputStream("D://merge_conflicted.xlsx")) {
            byte[] bytes = writeWorkbook(wb -> {
                Worksheet ws = wb.newWorksheet("Worksheet 1");
                ws.range(0, 0, 2, 2).merge();
                ws.range(1, 1, 3, 3).merge();
            });
            //fileOutputStream.write(bytes);
            //}
        });
    }


    @Test
    void testForTableConflict() throws Exception {
        assertThrows(IllegalArgumentException.class, () -> {
            //try (FileOutputStream fileOutputStream = new FileOutputStream("D://table_conflicted.xlsx")) {
            byte[] bytes = writeWorkbook(wb -> {
                Worksheet ws = wb.newWorksheet("Worksheet 1");
                ws.range(0, 0, 2, 2).createTable();
                ws.range(1, 1, 3, 3).createTable();
            });
            //fileOutputStream.write(bytes);
            //}
        });
    }

    @Test
    void testForOffBy1ErrorFor1900_localDateTime() {
        LocalDateTime ldt1 = LocalDateTime.of(1900, Month.JANUARY, 1, 0, 0);
        LocalDateTime ldt2 = LocalDateTime.of(1901, Month.JANUARY, 1, 0, 0);
        LocalDateTime ldt3 = LocalDateTime.of(2000, Month.JANUARY, 1, 0, 0);
        LocalDateTime ldt4 = LocalDateTime.of(2023, Month.JANUARY, 1, 0, 0);
        LocalDateTime ldt5 = LocalDateTime.of(1960, Month.JANUARY, 1, 0, 0);
        assertThat(TimestampUtil.convertDate(ldt1)).isEqualTo(1.0);
        assertThat(TimestampUtil.convertDate(ldt2)).isEqualTo(367.0);
        assertThat(TimestampUtil.convertDate(ldt3)).isEqualTo(36526.0);
        assertThat(TimestampUtil.convertDate(ldt4)).isEqualTo(44927.0);
        assertThat(TimestampUtil.convertDate(ldt5)).isEqualTo(21916.0);
    }

    @Test
    void testForOffBy1ErrorFor1900_localDate() {
        LocalDate ldt1 = LocalDate.of(1900, Month.JANUARY, 1);
        LocalDate ldt2 = LocalDate.of(1901, Month.JANUARY, 1);
        LocalDate ldt3 = LocalDate.of(2000, Month.JANUARY, 1);
        LocalDate ldt4 = LocalDate.of(2023, Month.JANUARY, 1);
        LocalDate ldt5 = LocalDate.of(1960, Month.JANUARY, 1);
        assertThat(TimestampUtil.convertDate(ldt1)).isEqualTo(1.0);
        assertThat(TimestampUtil.convertDate(ldt2)).isEqualTo(367.0);
        assertThat(TimestampUtil.convertDate(ldt3)).isEqualTo(36526.0);
        assertThat(TimestampUtil.convertDate(ldt4)).isEqualTo(44927.0);
        assertThat(TimestampUtil.convertDate(ldt5)).isEqualTo(21916.0);
    }

    @Test
    void testForOffBy1ErrorFor1900_utilDate() {
        Date d1 = getCalendarDate(1900, 1, 1);
        Date d2 = getCalendarDate(1901, 1, 1);
        Date d3 = getCalendarDate(2000, 1, 1);
        Date d4 = getCalendarDate(2023, 1, 1);
        Date d5 = getCalendarDate(1960, 1, 1);
        System.out.println(d1);
        assertThat(TimestampUtil.convertDate(d1)).isEqualTo(1.0);
        assertThat(TimestampUtil.convertDate(d2)).isEqualTo(367.0);
        assertThat(TimestampUtil.convertDate(d3)).isEqualTo(36526.0);
        assertThat(TimestampUtil.convertDate(d4)).isEqualTo(44927.0);
        assertThat(TimestampUtil.convertDate(d5)).isEqualTo(21916.0);
    }

    private static Date getCalendarDate(int year, int month, int day) {
        Calendar cal = Calendar.getInstance();
        cal.setTimeZone(TimeZone.getDefault());
        cal.set(Calendar.YEAR, year);
        cal.set(Calendar.MONTH, month - 1);
        cal.set(Calendar.DAY_OF_MONTH, day);
        cal.set(Calendar.HOUR_OF_DAY, 0);
        cal.set(Calendar.MINUTE, 0);
        cal.set(Calendar.SECOND, 0);
        cal.set(Calendar.MILLISECOND, 0);
        Date time = cal.getTime();
        return time;
    }


    @Test
    void testForIssue261() throws Exception {
        //try (FileOutputStream fileOutputStream = new FileOutputStream("D://hide_test.xlsx")) {
        byte[] bytes = writeWorkbook(wb -> {
            Worksheet ws = wb.newWorksheet("Worksheet 1");
            ws.value(1, 1, "hidden cell");
            ws.hideRow(1);
            ws.hideColumn(1);

            ws.hideRow(3);
            ws.hideColumn(3);
        });
        //fileOutputStream.write(bytes);
        //}
    }

    @Test
    void testForIssue259() throws Exception {
        //try (FileOutputStream fileOutputStream = new FileOutputStream("D://group_cols_test.xlsx")) {
        byte[] bytes = writeWorkbook(wb -> {
            Worksheet ws = wb.newWorksheet("Worksheet 1");
            ws.value(1,1,"tt");
            ws.value(1,2,"tt");
            ws.value(1,3,"tt");
            ws.value(1,4,"tt");
            ws.value(1,5,"tt");

            ws.value(1,0,"cc");
            ws.value(2,0,"cc");
            ws.value(3,0,"cc");
            ws.value(4,0,"cc");
            ws.value(5,0,"cc");

            ws.groupCols(2,3);
            ws.groupCols(1,5);

            ws.groupRows(2,3);
            ws.groupRows(1,5);

        });
        //fileOutputStream.write(bytes);
        //}
    }

    @Test
    void testForTimeZoneWhenUsingZonedDateTime() {
        final Instant instant = Instant.ofEpochSecond(0);
        final ZonedDateTime utc = ZonedDateTime.ofInstant(instant, ZoneId.of("Z"));
        final ZonedDateTime two = ZonedDateTime.ofInstant(instant, ZoneId.of("+02:00"));

        assertEquals(25569.0, TimestampUtil.convertZonedDateTime(utc));
        assertEquals(25569.083, TimestampUtil.convertZonedDateTime(two), 0.001);
    }

    @Test
    void testForIssue285() throws Exception {
        // try (FileOutputStream fileOutputStream = new FileOutputStream("D://global_font_test.xlsx")) {
        byte[] bytes = writeWorkbook(wb -> {
            Worksheet sheet = wb.newWorksheet("test sheet");
            wb.setGlobalDefaultFont("Arial", 15.5);

            sheet.value(0, 0, "should be arial"); // but it is Calibri
            sheet.style(0, 0).fontColor(Color.RED).set();

            sheet.value(2, 0, "no additional style"); // Arial 15.5 as global default

            sheet.value(3, 0, "manual arial with style");
            sheet.style(3, 0).fontName("Arial").fontColor(Color.GREEN).set(); // Arial 11

        });
        // fileOutputStream.write(bytes);
        // }
    }

    @Test
<<<<<<< HEAD
    void testForIndent() throws Exception {
        writeWorkbook(wb -> {
            Worksheet ws = wb.newWorksheet("Worksheet 1");
            ws.value(0, 0, "One");
            ws.value(0, 1, "Two");
            ws.value(0, 2, "Three");
            ws.value(1, 2, "Test");
            ws.style(0, 0).indent(1).set();
            ws.range(0, 1, 0, 2).style().indent(5).set();
            ws.style(1, 2).indent(16).set();
            ws.style(2,0).indent(0).set();
        });
    }

=======
    void testCustomValidation() throws Exception {
        writeWorkbook(wb -> {
            Worksheet ws = wb.newWorksheet("Sheet 1");

            ws.range(0, 0, 10, 0).validateWithFormula("IsNumber(A1)")
                    .allowBlank(false)
                    .errorTitle("Error")
                    .error("Wrong value")
                    .showErrorMessage(true)
                    .errorStyle(DataValidationErrorStyle.STOP);

            //Is number
            ws.range(0, 1, 10, 1).validateWithFormula("mod(B1,1)=0")
                    .allowBlank(false)
                    .errorTitle("Error")
                    .error("Wrong value")
                    .showErrorMessage(true)
                    .errorStyle(DataValidationErrorStyle.STOP);

            //Is date
            ws.range(0, 2, 10, 2).validateWithFormula("ISNUMBER(DATEVALUE(TEXT(C1, \"dd/mm/yyyy\")))")
                    .allowBlank(false)
                    .errorTitle("Error")
                    .error("Wrong value")
                    .showErrorMessage(true)
                    .errorStyle(DataValidationErrorStyle.STOP);

            //Is bool
            ws.range(0, 3, 10, 3).validateWithFormula("isLogical(D1)")
                    .allowBlank(false)
                    .errorTitle("Error")
                    .error("Wrong value")
                    .showErrorMessage(true)
                    .errorStyle(DataValidationErrorStyle.STOP);

        });
    }
>>>>>>> bbdeb510
}<|MERGE_RESOLUTION|>--- conflicted
+++ resolved
@@ -597,7 +597,6 @@
     }
 
     @Test
-<<<<<<< HEAD
     void testForIndent() throws Exception {
         writeWorkbook(wb -> {
             Worksheet ws = wb.newWorksheet("Worksheet 1");
@@ -612,7 +611,7 @@
         });
     }
 
-=======
+    @Test
     void testCustomValidation() throws Exception {
         writeWorkbook(wb -> {
             Worksheet ws = wb.newWorksheet("Sheet 1");
@@ -650,5 +649,4 @@
 
         });
     }
->>>>>>> bbdeb510
 }